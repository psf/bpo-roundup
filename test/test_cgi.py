--- conflicted
+++ resolved
@@ -947,11 +947,8 @@
         output = StringIO.StringIO()
         cl.request = MockNull()
         cl.request.wfile = output
-<<<<<<< HEAD
-=======
         # used to be self.assertRaises(exceptions.Unauthorised,
         # but not acting like the column name is not found
->>>>>>> fabd1945
         self.assertRaises(exceptions.SeriousError,
             actions.ExportCSVAction(cl).handle)
 
